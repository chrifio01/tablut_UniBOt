<<<<<<< HEAD
import socket
import json

from shared.random_player import RandomPlayer


=======
>>>>>>> 948c8dbd
"""
The `Client` class represents a client that connects to the server to play the game.
It includes methods for sending the player's name, move, and receiving the current game state.
Attributes:
<<<<<<< HEAD
    player (RandomPlayer): The player that connects to the server.
=======
    player (AbstractPlayer): The player that connects to the server.
>>>>>>> 948c8dbd
    timeout (int): The time limit for the connection.
    server_ip (str): The IP address of the server.
    port (int): The port number of the server.
    current_state (State): The current game state visible to the player.
    player_socket (socket.socket): The socket connection to the server.
Methods:
    connect(player, server_ip, port) -> socket.socket: Connects to the server using the player's socket.
    send_name(): Sends the player's name to the server.
    send_move(action): Sends the player's move to the server.
    compute_move() -> dict: Computes the player's move.
    read_state(): Reads the current game state from the server.
"""

<<<<<<< HEAD
class Client:
    def __init__(self, player: RandomPlayer, server_ip, port, current_state=None, timeout=60):
        """
        Initializes a Client instance.
        :param player: The player that connects to the server.
        :param server_ip: The IP address of the server.
        :param port: The port number of the server.
        :param current_state: The current game state visible to the player.
        :param timeout: The time limit for the connection.
=======
import socket
import struct
import json

from shared.utils import AbstractPlayer, strp_state, state_decoder, Turn

class Client:
    """
    The `Client` class represents a client that connects to the server to play the game.
    It includes methods for sending the player's name, move, and receiving the current game state.

    Attributes:
        player (AbstractPlayer): The player that connects to the server.
        timeout (int): The time limit for the connection.
        server_ip (str): The IP address of the server.
        port (int): The port number of the server.
        current_state (State): The current game state visible to the player.
        player_socket (socket.socket): The socket connection to the server.

    Methods:
        connect() -> socket.socket: Connects to the server using the player's socket.
        send_name(): Sends the player's name to the server.
        send_move(action): Sends the player's move to the server.
        compute_move() -> dict: Computes the player's move.
        read_state(): Reads the current game state from the server.
    """

    def __init__(self, player: AbstractPlayer, server_ip: str, port: int, current_state=None, timeout: int = 60):
        """
        Initializes a Client instance.

        Args:
            player (AbstractPlayer): The player instance that connects to the server.
            server_ip (str): The IP address of the server.
            port (int): The port number of the server.
            current_state (optional): The current game state visible to the player.
            timeout (int, optional): The time limit for the connection. Defaults to 60 seconds.
>>>>>>> 948c8dbd
        """
        self.player = player
        self.timeout = timeout
        self.server_ip = server_ip
        self.port = port
<<<<<<< HEAD
        self.current_state = current_state
        self.player_socket = self.connect(player, server_ip, port)

    def connect(self, player, server_ip, port) -> socket.socket:
        """
        Connects to the server using the player's socket.
        :param player: The player that connects to the server.
        :param server_ip: The IP address of the server.
        :param port: The port number of the server.
        :return: The socket connection to the server.
        """
        try:
            player_socket = socket.socket(socket.AF_INET, socket.SOCK_STREAM)
            player_socket.settimeout(60)

            print(f"Connecting to {server_ip}:{port} as {player}...")
            player_socket.connect((server_ip, port))
            print("Connection established!")

            return player_socket

        except socket.timeout:
            print(f"Connection to {server_ip}:{port} timed out.")
        except socket.gaierror:
            print(f"Address-related error connecting to {server_ip}:{port}.")
        except ConnectionRefusedError:
            print(f"Connection refused by the server at {server_ip}:{port}.")
        except socket.error as e:
            print(f"Failed to connect to {server_ip}:{port} due to: {e}")

    def send_name(self):
=======
        self.current_state = strp_state(current_state) if current_state else None
        self._connect()

    def __del__(self):
        """
        Closes the socket connection when the Client instance is deleted.
        """
        if self.socket:
            self.socket.close()

    def _connect(self) -> socket.socket:
        """
        Establishes a connection to the server.

        Returns:
            socket.socket: The socket connection object.
        """
        try:
            print(f"Connecting to {self.server_ip}:{self.port} as {self.player.name}...")
            self.socket = socket.socket(socket.AF_INET, socket.SOCK_STREAM)
            self.socket.settimeout(self.timeout)
            self.socket.connect((self.server_ip, self.port))
            print("Connection established!")
        except socket.timeout:
            print(f"Connection to {self.server_ip}:{self.port} timed out.")
        except socket.gaierror:
            print(f"Address-related error connecting to {self.server_ip}:{self.port}.")
        except ConnectionRefusedError:
            print(f"Connection refused by the server at {self.server_ip}:{self.port}.")
        except socket.error as e:
            print(f"Failed to connect to {self.server_ip}:{self.port} due to: {e}")

    def _send_name(self):
>>>>>>> 948c8dbd
        """
        Sends the player's name to the server.
        """
        try:
<<<<<<< HEAD
            name_bytes = (self.player.name + '\n').encode('utf-8')

            self.player_socket.sendall(name_bytes)

            print(f"Sent name '{self.player.name}' to server.")
        except socket.error as e:
            print(f"Failed to send name: {e}")

    def send_move(self, action):
        """
        Sends the player's move to the server.
        :param action: The player's move as a dictionary
        """
        try:
            action_json = json.dumps(action)
            action_bytes = action_json.encode('utf-8') + b'\n'

            self.player_socket.sendall(action_bytes)

            print(f"Sent move '{action_json}' to server.")
        except (socket.error, json.JSONDecodeError) as e:
            print(f"Failed to send move: {e}")

    def compute_move(self):
        """
        Computes the player's move.
        :return: The player's move as a dictionary
        """
        return {"move": "some_move"}  # Provisory mocked action

    def read_state(self):
        """
        Reads the current game state from the server.
        :return: The current game state visible to the player.
        """
        try:
            state_data = self.player_socket.recv(1024)
            if not state_data:
                print("Received empty response from server.")
                return None

            state_json = state_data.decode('utf-8')
            self.current_state = json.loads(state_json)
            print(f"Received state '{self.current_state}' from server.")
        except (socket.error, json.JSONDecodeError) as e:
            print(f"Failed to read state: {e}")
            return None
=======
            self.socket.send(struct.pack('>i', len(self.player.name)))
            self.socket.send(self.player.name.encode())
            print(f"Declared name '{self.player.name}' to server.")
        except socket.error as e:
            print(f"Failed to send name to the server: {e}")

    def _send_move(self, action):
        """
        Sends the player's move to the server.

        Args:
            action (dict): The player's move as a dictionary.
        """
        try:
            action_str = str(action)
            self.socket.send(struct.pack('>i', len(action_str)))
            self.socket.send(action_str.encode())
        except socket.error as e:
            print(f"Failed to send move to the server: {e}")

    def _compute_move(self) -> dict:
        """
        Computes the player's move.

        Returns:
            dict: The player's computed move.
        """
        return self.player.fit(self.current_state)

    def _read_state(self):
        """
        Reads the current game state from the server.

        Returns:
            State: The current game state visible to the player.
        """
        try:
            len_bytes = struct.unpack('>i', self._recvall(4))[0]
            current_state_server_bytes = self.socket.recv(len_bytes)
            self.current_state = json.loads(current_state_server_bytes, object_hook=state_decoder)
        except (socket.error, json.JSONDecodeError) as e:
            print(f"Failed to read or decode the server response: {e}")
            raise RuntimeError('Failed to decode server response')

    def _recvall(self, n: int) -> bytes:
        """
        Helper function to receive `n` bytes or return None if EOF is hit.

        Args:
            n (int): The number of bytes to receive.

        Returns:
            bytes: The received bytes data.
        """
        data = b''
        while len(data) < n:
            packet = self.socket.recv(n - len(data))
            if not packet:
                return None
            data += packet
        return data

    def main(self):
        """
        Main loop for the client to handle game state updates and send moves.
        """
        self._send_name()
        
        while True:
            print("Reading state...")
            self._read_state()
            print(self.current_state)
            
            if self.current_state.turn in (Turn.DRAW, Turn.BLACK_WIN, Turn.WHITE_WIN):
                print(f"Game ended...\nResult: {self.current_state.turn.value}")
                return
            
            if self.current_state.turn.value == self.player.color.value:
                print("Calculating move...")
                action = self._compute_move()
                print(f"Sending move:\n{action}")
                self._send_move(action)
                print("Action sent")
            else:
                print("Waiting for opponent's move...")
>>>>>>> 948c8dbd
<|MERGE_RESOLUTION|>--- conflicted
+++ resolved
@@ -1,21 +1,8 @@
-<<<<<<< HEAD
-import socket
-import json
-
-from shared.random_player import RandomPlayer
-
-
-=======
->>>>>>> 948c8dbd
 """
 The `Client` class represents a client that connects to the server to play the game.
 It includes methods for sending the player's name, move, and receiving the current game state.
 Attributes:
-<<<<<<< HEAD
-    player (RandomPlayer): The player that connects to the server.
-=======
     player (AbstractPlayer): The player that connects to the server.
->>>>>>> 948c8dbd
     timeout (int): The time limit for the connection.
     server_ip (str): The IP address of the server.
     port (int): The port number of the server.
@@ -29,17 +16,6 @@
     read_state(): Reads the current game state from the server.
 """
 
-<<<<<<< HEAD
-class Client:
-    def __init__(self, player: RandomPlayer, server_ip, port, current_state=None, timeout=60):
-        """
-        Initializes a Client instance.
-        :param player: The player that connects to the server.
-        :param server_ip: The IP address of the server.
-        :param port: The port number of the server.
-        :param current_state: The current game state visible to the player.
-        :param timeout: The time limit for the connection.
-=======
 import socket
 import struct
 import json
@@ -77,45 +53,11 @@
             port (int): The port number of the server.
             current_state (optional): The current game state visible to the player.
             timeout (int, optional): The time limit for the connection. Defaults to 60 seconds.
->>>>>>> 948c8dbd
         """
         self.player = player
         self.timeout = timeout
         self.server_ip = server_ip
         self.port = port
-<<<<<<< HEAD
-        self.current_state = current_state
-        self.player_socket = self.connect(player, server_ip, port)
-
-    def connect(self, player, server_ip, port) -> socket.socket:
-        """
-        Connects to the server using the player's socket.
-        :param player: The player that connects to the server.
-        :param server_ip: The IP address of the server.
-        :param port: The port number of the server.
-        :return: The socket connection to the server.
-        """
-        try:
-            player_socket = socket.socket(socket.AF_INET, socket.SOCK_STREAM)
-            player_socket.settimeout(60)
-
-            print(f"Connecting to {server_ip}:{port} as {player}...")
-            player_socket.connect((server_ip, port))
-            print("Connection established!")
-
-            return player_socket
-
-        except socket.timeout:
-            print(f"Connection to {server_ip}:{port} timed out.")
-        except socket.gaierror:
-            print(f"Address-related error connecting to {server_ip}:{port}.")
-        except ConnectionRefusedError:
-            print(f"Connection refused by the server at {server_ip}:{port}.")
-        except socket.error as e:
-            print(f"Failed to connect to {server_ip}:{port} due to: {e}")
-
-    def send_name(self):
-=======
         self.current_state = strp_state(current_state) if current_state else None
         self._connect()
 
@@ -149,60 +91,10 @@
             print(f"Failed to connect to {self.server_ip}:{self.port} due to: {e}")
 
     def _send_name(self):
->>>>>>> 948c8dbd
         """
         Sends the player's name to the server.
         """
         try:
-<<<<<<< HEAD
-            name_bytes = (self.player.name + '\n').encode('utf-8')
-
-            self.player_socket.sendall(name_bytes)
-
-            print(f"Sent name '{self.player.name}' to server.")
-        except socket.error as e:
-            print(f"Failed to send name: {e}")
-
-    def send_move(self, action):
-        """
-        Sends the player's move to the server.
-        :param action: The player's move as a dictionary
-        """
-        try:
-            action_json = json.dumps(action)
-            action_bytes = action_json.encode('utf-8') + b'\n'
-
-            self.player_socket.sendall(action_bytes)
-
-            print(f"Sent move '{action_json}' to server.")
-        except (socket.error, json.JSONDecodeError) as e:
-            print(f"Failed to send move: {e}")
-
-    def compute_move(self):
-        """
-        Computes the player's move.
-        :return: The player's move as a dictionary
-        """
-        return {"move": "some_move"}  # Provisory mocked action
-
-    def read_state(self):
-        """
-        Reads the current game state from the server.
-        :return: The current game state visible to the player.
-        """
-        try:
-            state_data = self.player_socket.recv(1024)
-            if not state_data:
-                print("Received empty response from server.")
-                return None
-
-            state_json = state_data.decode('utf-8')
-            self.current_state = json.loads(state_json)
-            print(f"Received state '{self.current_state}' from server.")
-        except (socket.error, json.JSONDecodeError) as e:
-            print(f"Failed to read state: {e}")
-            return None
-=======
             self.socket.send(struct.pack('>i', len(self.player.name)))
             self.socket.send(self.player.name.encode())
             print(f"Declared name '{self.player.name}' to server.")
@@ -287,5 +179,4 @@
                 self._send_move(action)
                 print("Action sent")
             else:
-                print("Waiting for opponent's move...")
->>>>>>> 948c8dbd
+                print("Waiting for opponent's move...")