"""
This module provides utility functions and classes for the Tablut game environment, 
including state representation and action decoding.

Functions:
    state_to_tensor(state: State, player_color: Color) -> np.ndarray:
        Convert the game state to a tensor representation suitable for DQN model input.

Classes:
    ActionDecoder:
        Decodes an action tensor produced by a DQN into a valid Tablut action.
"""
from typing import Tuple

import numpy as np
from shared.utils import State, StateFeaturizer, Color, Action, Piece, strf_square
from shared.consts import DEFENDER_NUM, ATTACKER_NUM

def state_to_tensor(state: State, player_color: Color) -> np.ndarray:
    """
    Convert the game state to a tensor representation suitable for model input.

    Args:
        state (State): The current state of the game.
        player_color (Color): The color of the player for whom the state is being featurized.

    Returns:
        np.ndarray: A tensor representation of the game state.
    """
    featurized_state = StateFeaturizer.generate_input(state, player_color)
    flattened_board_input = featurized_state.board_input.flatten()
    return np.concatenate([
        flattened_board_input,
        featurized_state.turn_input,
        featurized_state.white_input,
        featurized_state.black_input,
<<<<<<< HEAD
    ], axis=0).astype(np.float16)
=======
    ])
    
class ActionDecoder:
    """
    Decodes an action tensor produced by a DQN model into a valid Tablut action.

    Methods:
        _get_piece_type(action_column_index: int) -> Piece:
            Determines the type of piece (King, Defender, or Attacker) based on the column index.
        
        _num_pieces(piece: Piece) -> int:
            Returns the number of pieces of the specified type on the board.

        _get_destination_coordinates(action_index: Tuple[int, int], 
                                     moving_pawn_coords: Tuple[int, int], 
                                     state: State) -> Tuple[int, int]:
            Calculates the destination coordinates of a pawn based on its starting position 
            and the specified move.

        _get_moving_pawn_coordinates(action_index: Tuple[int, int], state: State) -> Tuple[int, int]:
            Determines the starting coordinates of the pawn associated with the specified 
            action index.

        decode(action_tensor: np.ndarray, state: State) -> Action:
            Converts a DQN-generated action tensor into a valid Tablut action.
    """
    
    @staticmethod
    def _get_piece_type(action_column_index: int) -> Piece:
        """
        Determine the type of piece (King, Defender, or Attacker) based on the column index.

        Args:
            action_column_index (int): The column index of the action tensor.

        Returns:
            Piece: The corresponding piece type.
        """
        if action_column_index == 0:
            return Piece.KING
        if action_column_index in range(1, 9):
            return Piece.DEFENDER
        if action_column_index in range(9, 25):
            return Piece.ATTACKER
        raise IndexError("Action_column_index out of range")
    
    @staticmethod
    def _num_pieces(piece: Piece) -> int:
        """
        Get the number of pieces of a specific type.

        Args:
            piece (Piece): The type of the piece (King, Defender, Attacker).

        Returns:
            int: The number of pieces of the specified type.
        """
        if piece == Piece.ATTACKER:
            return ATTACKER_NUM
        if piece == Piece.DEFENDER:
            return DEFENDER_NUM
        raise ValueError("Invalid piece type")
    
    @staticmethod
    def _get_destination_coordinates(action_index: Tuple[int, int], 
                                     moving_pawn_coords: Tuple[int, int], 
                                     state: State) -> Tuple[int, int]:
        """
        Calculate the destination coordinates for the pawn based on the action tensor and the current board state.

        Args:
            action_index (Tuple[int, int]): The index of the action in the tensor.
            moving_pawn_coords (Tuple[int, int]): The coordinates of the moving pawn.
            state (State): The current game state.

        Returns:
            Tuple[int, int]: The destination coordinates of the move.
        """
        row, col = moving_pawn_coords
        move_index = action_index[1]  # Second index specifies the move
        pieces = state.board.pieces  # Board representation for obstacle checking

        # Generate valid moves
        valid_moves = []

        # Vertical moves (0-7)
        for r in range(row):  # Upward moves
            valid_moves.append((r, col))
        for r in range(row + 1, pieces.shape[0]):  # Downward moves
            valid_moves.append((r, col))

        # Horizontal moves (8-15)
        for c in range(col):  # Leftward moves
            valid_moves.append((row, c))
        for c in range(col + 1, pieces.shape[1]):  # Rightward moves
            valid_moves.append((row, c))

        # Exclude the starting position and ensure index bounds
        if moving_pawn_coords in valid_moves:
            valid_moves.remove(moving_pawn_coords)
        if move_index >= len(valid_moves):
            raise ValueError("Move index out of bounds for the available valid moves.")

        # Return the move corresponding to the move index
        return valid_moves[move_index]
    
    @staticmethod
    def _get_moving_pawn_coordinates(action_index: Tuple[int, int], state: State) -> Tuple[int, int]:
        """
        Find the starting coordinates of the moving pawn based on the action tensor index.

        Args:
            action_index (Tuple[int, int]): The index of the action in the tensor.
            state (State): The current game state.

        Returns:
            Tuple[int, int]: The coordinates of the moving pawn.
        """
        piece_type = ActionDecoder._get_piece_type(action_index[0])
        target_indices = np.argwhere(state.board.pieces == piece_type)

        if len(target_indices) == 0:
            raise ValueError(f"No pieces of type {piece_type} found on the board.")

        # Sort pieces by Manhattan distance from (0, 0)
        distances = np.abs(target_indices - np.array([0, 0])).sum(axis=1)
        sorted_indices = target_indices[np.argsort(distances)]

        # Determine the rank of the selected piece
        if piece_type == Piece.DEFENDER:
            piece_rank = action_index[0] - 1  # King is index 0
        elif piece_type == Piece.ATTACKER:
            piece_rank = action_index[0] - ActionDecoder._num_pieces(Piece.DEFENDER) - 1  # Offset for defenders and king
        elif piece_type == Piece.KING:
            piece_rank = 0
        else:
            raise ValueError("Invalid piece type")

        if piece_rank >= len(sorted_indices):
            raise ValueError(f"Piece rank {piece_rank} exceeds available pieces of type {piece_type}.")

        return tuple(sorted_indices[piece_rank])
    
    @staticmethod
    def decode(action_tensor: np.ndarray, state: State) -> Action:
        """
        Decode the action tensor into a valid Tablut action.

        Args:
            action_tensor (np.ndarray): The tensor representing the action.
            state (State): The current game state.

        Returns:
            Action: The decoded action object.
        """
        action_index = np.unravel_index(np.argmax(action_tensor), action_tensor.shape)
        from_tuple = ActionDecoder._get_moving_pawn_coordinates(action_index, state)
        to_tuple = ActionDecoder._get_destination_coordinates(action_index, from_tuple, state)
        turn = state.turn
        return Action(from_=strf_square(from_tuple), to_=strf_square(to_tuple), turn=turn)
>>>>>>> 8c2e1476
<|MERGE_RESOLUTION|>--- conflicted
+++ resolved
@@ -34,9 +34,6 @@
         featurized_state.turn_input,
         featurized_state.white_input,
         featurized_state.black_input,
-<<<<<<< HEAD
-    ], axis=0).astype(np.float16)
-=======
     ])
     
 class ActionDecoder:
@@ -196,5 +193,4 @@
         from_tuple = ActionDecoder._get_moving_pawn_coordinates(action_index, state)
         to_tuple = ActionDecoder._get_destination_coordinates(action_index, from_tuple, state)
         turn = state.turn
-        return Action(from_=strf_square(from_tuple), to_=strf_square(to_tuple), turn=turn)
->>>>>>> 8c2e1476
+        return Action(from_=strf_square(from_tuple), to_=strf_square(to_tuple), turn=turn)