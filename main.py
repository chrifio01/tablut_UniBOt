"""
    Entrypoint for the TablutClient.
"""
<<<<<<< HEAD
from shared.random_player import RandomPlayer
from shared.utils import Color
from dotenv import load_dotenv
=======
>>>>>>> 948c8dbd
import os
from shared.random_player import RandomPlayer
from shared.utils import strp_color
from shared.consts import INITIAL_STATE
from connectors.client import Client

load_dotenv()


"""
# PLAYER_COLOR = os.environ['PLAYER_COLOR']
# TIMEOUT = os.environ['TIMEOUT']
SERVER_IP = os.environ['SERVER_IP']
<<<<<<< HEAD
# WEBSOCKET_PORT = os.environ['WEBSOCKET_PORT']

from connectors.client import Client

white_player = RandomPlayer(color=Color.WHITE)
black_player = RandomPlayer(color=Color.BLACK)

white_client = Client(player=white_player, server_ip=SERVER_IP, port=5800)
black_client = Client(player=black_player, server_ip=SERVER_IP, port=5801)

white_client.send_name()
black_client.send_name()

white_client.read_state()
white_client.send_move({"from": "e4", "to": "e5"})

black_client.read_state()
black_client.send_move({"from": "e7", "to": "e3"})
"""
=======
WEBSOCKET_PORT = os.environ['WEBSOCKET_PORT']

if __name__ == '__main__':
    player = RandomPlayer(color=strp_color(PLAYER_COLOR))
    client = Client(player=player, server_ip=SERVER_IP, port=int(WEBSOCKET_PORT), current_state=INITIAL_STATE, timeout=int(TIMEOUT))
    client.main()
>>>>>>> 948c8dbd
<|MERGE_RESOLUTION|>--- conflicted
+++ resolved
@@ -1,50 +1,18 @@
 """
     Entrypoint for the TablutClient.
 """
-<<<<<<< HEAD
-from shared.random_player import RandomPlayer
-from shared.utils import Color
-from dotenv import load_dotenv
-=======
->>>>>>> 948c8dbd
 import os
 from shared.random_player import RandomPlayer
 from shared.utils import strp_color
 from shared.consts import INITIAL_STATE
 from connectors.client import Client
 
-load_dotenv()
-
-
-"""
-# PLAYER_COLOR = os.environ['PLAYER_COLOR']
-# TIMEOUT = os.environ['TIMEOUT']
+PLAYER_COLOR = os.environ['PLAYER_COLOR']
+TIMEOUT = os.environ['TIMEOUT']
 SERVER_IP = os.environ['SERVER_IP']
-<<<<<<< HEAD
-# WEBSOCKET_PORT = os.environ['WEBSOCKET_PORT']
-
-from connectors.client import Client
-
-white_player = RandomPlayer(color=Color.WHITE)
-black_player = RandomPlayer(color=Color.BLACK)
-
-white_client = Client(player=white_player, server_ip=SERVER_IP, port=5800)
-black_client = Client(player=black_player, server_ip=SERVER_IP, port=5801)
-
-white_client.send_name()
-black_client.send_name()
-
-white_client.read_state()
-white_client.send_move({"from": "e4", "to": "e5"})
-
-black_client.read_state()
-black_client.send_move({"from": "e7", "to": "e3"})
-"""
-=======
 WEBSOCKET_PORT = os.environ['WEBSOCKET_PORT']
 
 if __name__ == '__main__':
     player = RandomPlayer(color=strp_color(PLAYER_COLOR))
     client = Client(player=player, server_ip=SERVER_IP, port=int(WEBSOCKET_PORT), current_state=INITIAL_STATE, timeout=int(TIMEOUT))
-    client.main()
->>>>>>> 948c8dbd
+    client.main()