--- conflicted
+++ resolved
@@ -20,12 +20,8 @@
 from typing import Annotated
 from pydantic import BaseModel, ConfigDict
 from shared.consts import WEIGHTS
-<<<<<<< HEAD
-from .game_utils import Color, Board, strp_board, Piece
+from .game_utils import Board, strp_board, Piece, strp_turn, parse_state_board, Turn, Color
 import numpy as np
-=======
-from .game_utils import Board, strp_board, Piece, strp_turn, parse_state_board, Turn
->>>>>>> c882cf69
 
 __all__ = ['State', 'strp_state', 'state_decoder']
 
