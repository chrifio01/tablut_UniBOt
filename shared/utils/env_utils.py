"""
This module defines the `State` model and related utility functions for parsing the game state in Tablut.

Classes:
    State: A Pydantic model representing the current state of the Tablut game, including the board
        configuration and turn information.

Functions:
    strp_state(state_str: str) -> Annotated[State, "The corresponding state from a string representation
        of the state sent from the server"]:
        Parses a server-provided string to create a `State` object, which includes the board's piece 
        configuration and the player's turn.

Usage Example:
    To parse a game state from a string:
        state_str = "OOOBBBOOO\nOOOOBOOOO\n... - WHITE"
        state = strp_state(state_str)
"""

from typing import Annotated
from pydantic import BaseModel, ConfigDict
from .game_utils import Color, Board, strp_board, strp_turn, parse_state_board, Turn
import numpy as np

__all__ = ['State', 'strp_state', 'state_decoder']


class State(BaseModel):
    """
    Model class representing the state of the game in Tablut.

    Attributes:
        board (Board): The current state of the game board, represented as a 2D array of `Piece` values.
        turn (Color): The player whose turn it currently is, represented as a `Color` enum.
    """
    model_config = ConfigDict(arbitrary_types_allowed=True)
    
    board: Annotated[Board, "The current state of the game board"]
    turn: Annotated[Turn, "The turn player"]
    
    def __str__(self):
        return f"{self.board.__str__()}\n-\n{self.turn.value}"

def state_decoder(obj: dict):
    """
    Decodes JSON objects into `State` objects.

    Args:
        obj (dict): The JSON object to be decoded.

    Returns:
        State: A `State` object created from the provided JSON object.
    """
    if 'turn' in obj and 'board' in obj:
        turn = strp_turn(obj['turn'])
        board = parse_state_board(obj['board'])
        return State(board=board, turn=turn)
    
def strp_state(
    state_str: str
) -> Annotated[State, "The corresponding state from a string representation of the state"]:
    """
    Converts a server-provided string representation of the game state into a `State` object.

    Args:
        state_str (str): A string representing the state in the format of "<board layout> - <turn>",
            where "<board layout>" contains rows of pieces and "<turn>" specifies the current player.

    Returns:
        State: A `State` object representing the parsed game state.

    Raises:
        ValueError: If the provided `state_str` does not match the expected format for board and turn.
        IndexError: If there is an error in parsing due to an incomplete or malformed string.

    Example:
        state = strp_state("OOOBBBOOO\nOOOOBOOOO\n... - WHITE")
    """
    try:
        splitted_state_str = state_str.split('-')
        board_state_str = splitted_state_str[0].strip()
        turn_str = splitted_state_str[1].strip()

        pieces = strp_board(board_state_str)
        board = Board(pieces)
        board.pieces = pieces  # Set board configuration for non-initial states

        return State(board=board, turn=Turn(turn_str))
    except IndexError as e:
<<<<<<< HEAD
        raise ValueError("Invalid state format: missing board or turn information.") from e
=======
        raise ValueError("Invalid state format: missing board or turn information.") from e
    except ValueError as e:
        raise ValueError("Invalid state format: could not parse board or turn.") from e
    
>>>>>>> 948c8dbd
<|MERGE_RESOLUTION|>--- conflicted
+++ resolved
@@ -87,11 +87,7 @@
 
         return State(board=board, turn=Turn(turn_str))
     except IndexError as e:
-<<<<<<< HEAD
-        raise ValueError("Invalid state format: missing board or turn information.") from e
-=======
         raise ValueError("Invalid state format: missing board or turn information.") from e
     except ValueError as e:
         raise ValueError("Invalid state format: could not parse board or turn.") from e
-    
->>>>>>> 948c8dbd
+    