"""
This module defines the `State` model and related utility functions for parsing the game state in Tablut.

Classes:
    State: A Pydantic model representing the current state of the Tablut game, including the board
        configuration and turn information.

Functions:
    strp_state(state_str: str) -> Annotated[State, "The corresponding state from a string representation
        of the state sent from the server"]:
        Parses a server-provided string to create a `State` object, which includes the board's piece 
        configuration and the player's turn.

Usage Example:
    To parse a game state from a string:
        state_str = "OOOBBBOOO\nOOOOBOOOO\n... - WHITE"
        state = strp_state(state_str)
"""
from math import sqrt
from typing import Annotated
import numpy as np
from pydantic import BaseModel
from shared.consts import WEIGHTS, CAMPS, INITIAL_STATE
from .game_utils import Board, strp_board, Piece, strp_turn, parse_state_board, Turn

__all__ = ['State', 'strp_state', 'state_decoder']


class State(BaseModel):
    """
    Model class representing the state of the game in Tablut.

    Attributes:
        board (Board): The current state of the game board, represented as a 2D array of `Piece` values.
        turn (Color): The player whose turn it currently is, represented as a `Color` enum.
    """
    board: Board
    turn: Turn

    class Config:
        """
            Allow arbitrary types for the model. This allows for more flexibility in parsing JSON objects.
        """
        arbitrary_types_allowed = True

    def __str__(self):
        return f"{self.board.__str__()}\n-\n{self.turn.value}"

    def reset(self):
        """
        Reset the state to the initial configuration.
        """
        pass


def state_decoder(obj: dict):
    """
    Decodes JSON objects into `State` objects.

    Args:
        obj (dict): The JSON object to be decoded.

    Returns:
        State: A `State` object created from the provided JSON object.
    """
    if 'turn' in obj and 'board' in obj:
        turn = strp_turn(obj['turn'])
        board = parse_state_board(obj['board'])
        return State(board=board, turn=turn)
    return None


def strp_state(
        state_str: str
) -> Annotated[State, "The corresponding state from a string representation of the state"]:
    """
    Converts a server-provided string representation of the game state into a `State` object.

    Args:
        state_str (str): A string representing the state in the format of "<board layout> - <turn>",
            where "<board layout>" contains rows of pieces and "<turn>" specifies the current player.

    Returns:
        State: A `State` object representing the parsed game state.

    Raises:
        ValueError: If the provided `state_str` does not match the expected format for board and turn.
        IndexError: If there is an error in parsing due to an incomplete or malformed string.

    Example:
        state = strp_state("OOOBBBOOO\nOOOOBOOOO\n... - WHITE")
    """
    try:
        splitted_state_str = state_str.split('-')
        board_state_str = splitted_state_str[0].strip()
        turn_str = splitted_state_str[1].strip()

        pieces = strp_board(board_state_str)
        board = Board(pieces)
        board.pieces = pieces  # Set board configuration for non-initial states

        return State(board=board, turn=Turn(turn_str))
    except IndexError as e:
        raise ValueError("Invalid state format: missing board or turn information.") from e
    except ValueError as e:
        raise ValueError("Invalid state format: could not parse board or turn.") from e


############################################### Definition of the functions for the evaluation of the Fitness in the heuristic ###########################################################################


def king_distance_from_center(board: Board, king: tuple[int, int]):
    """
    Calculate de distance of the king from the center

    Args:
    a Board object
    The king coordinates as a tuple
    """
    return sqrt((king[0] - (board.height // 2)) ** 2 + (king[1] - (board.width // 2)) ** 2)


def king_surrounded(board: Board):
    """
    Return the number of sides in which the king is surrounded by an enemy (max(c) = 4)
    Return also a list with the blocked position around the king

    Args:
    Board object
    """
    king = board.king_pos()
    c = 0
    blocked_pos = []

    if king[0] + 1 >= board.height:
        c += 1
    elif board.get_piece((king[0] + 1, king[1])) == Piece.ATTACKER:
        c += 1
        blocked_pos.append((king[0] + 1, king[1]))
    if king[0] - 1 < 0:
        c += 1
    elif board.get_piece((king[0] - 1, king[1])) == Piece.ATTACKER:
        c += 1
        blocked_pos.append((king[0] - 1, king[1]))
    if king[1] + 1 >= board.width:
        c += 1
    elif board.get_piece((king[0], king[1] + 1)) == Piece.ATTACKER:
        c += 1
        blocked_pos.append((king[0], king[1] + 1))
    if king[1] - 1 < 0:
        c += 1
    elif board.get_piece((king[0], king[1] - 1)) == Piece.ATTACKER:
        c += 1
        blocked_pos.append((king[0], king[1] - 1))

    return c, blocked_pos


def position_weight(king: tuple[int, int]):
    """
    Return a value depending on the position of the king on the board

    Args:
    Tuple with the king's coordinates
    """
    return WEIGHTS[king[0]][king[1]]


def pawns_around(board: Board, pawn: tuple, distance: int):
    """
    Returns the number of pawns around a given pawn within a certain distance (usually the king)

    Args:
    Board object, the coordinate of the target pawn as a tuple, the distance of the search from the target
    """
    x, y = pawn
    count = 0
    for i in range(-distance, distance + 1):
        for j in range(-distance, distance + 1):
            if i == 0 and j == 0:
                continue
            if (x + i, y + j) in board.get_black_coordinates():
                count += 1
    return count


def piece_parser(piece: Piece) -> int:
    """
    Return the index of the boolean array (which represents the board) used as a input for the policy network of the DQN

    Arg:
    Piece object

    Example:
    If the piece given is the KING, the function will return 1
    The second array given as input will be the one displaying the position of the KING in the 9x9 board (index 1 means second element)
    """
    state_pieces = {Piece.DEFENDER: 0,
                    Piece.KING: 1,
                    Piece.ATTACKER: 2,
                    Piece.CAMPS: 3,
                    Piece.THRONE: 3}
    return state_pieces[piece]


class StateFeaturizer:
    """
    Class representing the state given as input to the DQN.

    Methods:
        generate_input(): Generates the tensor input of the DQN from the position of the pieces, the turn and the points given from the black and white heuristics
    """

    @staticmethod
    def generate_input(state_string: State):
        """
        Return the tensor representing the state which the DQN should receive as input to choose best action

        """
        position_layer = [np.zeros((9, 9), dtype=bool) for _ in range(4)]
        for x, y in CAMPS:
            position_layer[piece_parser(Piece.CAMPS)][x, y] = 1
        position_layer[piece_parser(Piece.CAMPS)][4, 4] = 1

        board_str = state_string.board

        for i in range(board_str.height):
            for j in range(board_str.width):
                try:
                    position = (i, j)
                    piece = piece_parser(Piece(board_str.get_piece(position)))
                    position_layer[piece][-i - 1, j] = True
                except KeyError:
                    pass

        turn_layer = np.array([1 if state_string.turn == 'W' else 0], dtype=bool)

        w_heur_layer = np.array(
            [board_str.num_black(), board_str.num_white(), king_distance_from_center(board_str, board_str.king_pos()),
             king_surrounded(board_str)[0], position_weight(board_str.king_pos())])

        b_heur_layer = np.array(
            [board_str.num_black(), board_str.num_white(), pawns_around(board_str, board_str.king_pos(), 1)])

        input_tensor = {"board_input": position_layer,
                        "turn_input": turn_layer,
                        "white_input": w_heur_layer,
                        "black_input": b_heur_layer}
        return input_tensor

<<<<<<< HEAD
def black_win_con(board: Board, king: tuple [int, int]):
=======

def black_win_con(board: Board, king: tuple[int, int]):
>>>>>>> 8ed263cf
    """
    Black player win condition is satisfied when the value of this function is 4, the king is surrounded on every side

    Arg:
    Board object
    The king postition as a tuple of int

    Return: 
    The number of blocked sides of the king 
    """
    x, y = king
    count = 0
    for i in range(-1, 2):
        for j in range(-1, 2):
            if i == 0 and j == 0:
                continue
<<<<<<< HEAD
            if (x+i, y+j) in board.get_black_coordinates() or board.get_piece((x+i, y+j)) == Piece.THRONE or board.get_piece((x+i, y+j)) == Piece.CAMPS:
                count += 1
    return count
    
=======
            if (x + i, y + j) in board.get_black_coordinates() or board.get_piece(
                    (x + i, y + j)) == Piece.THRONE or board.get_piece((x + i, y + j)) == Piece.CAMPS:
                count += 1
    return count
>>>>>>> 8ed263cf
<|MERGE_RESOLUTION|>--- conflicted
+++ resolved
@@ -248,12 +248,8 @@
                         "black_input": b_heur_layer}
         return input_tensor
 
-<<<<<<< HEAD
-def black_win_con(board: Board, king: tuple [int, int]):
-=======
 
 def black_win_con(board: Board, king: tuple[int, int]):
->>>>>>> 8ed263cf
     """
     Black player win condition is satisfied when the value of this function is 4, the king is surrounded on every side
 
@@ -270,14 +266,7 @@
         for j in range(-1, 2):
             if i == 0 and j == 0:
                 continue
-<<<<<<< HEAD
-            if (x+i, y+j) in board.get_black_coordinates() or board.get_piece((x+i, y+j)) == Piece.THRONE or board.get_piece((x+i, y+j)) == Piece.CAMPS:
-                count += 1
-    return count
-    
-=======
             if (x + i, y + j) in board.get_black_coordinates() or board.get_piece(
                     (x + i, y + j)) == Piece.THRONE or board.get_piece((x + i, y + j)) == Piece.CAMPS:
                 count += 1
-    return count
->>>>>>> 8ed263cf
+    return count