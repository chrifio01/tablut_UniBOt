--- conflicted
+++ resolved
@@ -280,15 +280,11 @@
         
         if moving_piece not in (Piece.DEFENDER, Piece.ATTACKER, Piece.KING):
             raise ValueError(f"Cannot move {moving_piece} from {action.from_} to {action.to_}.")
-<<<<<<< HEAD
-        elif from_indexes == (self.__height // 2, self.__width // 2) and moving_piece == Piece.KING:
-=======
         if action.turn == Color.WHITE and moving_piece not in (Piece.DEFENDER, Piece.KING):
             raise ValueError("Cannot move opponent's pieces.")
         if action.turn == Color.BLACK and moving_piece != Piece.ATTACKER:
             raise ValueError("Cannot move opponent's pieces.")
         if from_indexes == (self.__height // 2, self.__width // 2) and moving_piece == Piece.KING:
->>>>>>> 6f3cc190
             self.__pieces[from_indexes] = Piece.THRONE
         else:
             self.__pieces[from_indexes] = Piece.EMPTY
